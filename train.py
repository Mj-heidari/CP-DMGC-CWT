import torch
import torch.nn as nn
import torch.optim as optim
from torch.utils.data import DataLoader, TensorDataset
from sklearn.metrics import roc_auc_score, accuracy_score, classification_report
from sklearn.model_selection import KFold
from tqdm import tqdm
<<<<<<< HEAD
from models.MB_dMGC_CWTFFNet import MB_dMGC_CWTFFNet
=======
>>>>>>> bb84f44a
import numpy as np
import warnings
warnings.filterwarnings("ignore")

from dataset.utils import *
<<<<<<< HEAD
from dataset.dataset import CHBMITDataset, leave_one_preictal_group_out

=======
from dataset.dataset import CHBMITDataset
from models.EEGNet import EEGNet
import os
import glob
>>>>>>> bb84f44a

class Trainer:
    def __init__(self, model, device="cuda" if torch.cuda.is_available() else "cpu"):
        self.device = device
        self.model = model.to(self.device)
        self.criterion = None  # will set dynamically per fold

    def set_loss_weights(self, y_train):
        """Set class weights dynamically based on training set distribution."""
        class_counts = np.bincount(y_train)
        # inverse frequency weighting
        weights = class_counts.sum() / (len(class_counts) * class_counts)
        self.criterion = nn.CrossEntropyLoss(
            weight=torch.tensor(weights, dtype=torch.float32, device=self.device)
        )

    def train_one_epoch(self, train_loader, optimizer):
        self.model.train()
        total_loss, all_preds, all_labels = 0.0, [], []

        for X, y in tqdm(train_loader, desc="Training", leave=False):
            X, y = X.to(self.device), y.to(self.device)

            optimizer.zero_grad()
            X = X.unsqueeze(1)
            outputs = self.model(X)
            loss = self.criterion(outputs, y)
            loss.backward()
            optimizer.step()

            total_loss += loss.item() * X.size(0)
            preds = torch.argmax(outputs, dim=1).cpu().numpy()
            all_preds.extend(preds)
            all_labels.extend(y.cpu().numpy())

        avg_loss = total_loss / len(train_loader.dataset)
        acc = accuracy_score(all_labels, all_preds)
        return avg_loss, acc

    def evaluate(self, loader):
        self.model.eval()
        total_loss, all_preds, all_labels, all_probs = 0.0, [], [], []

        with torch.no_grad():
            for X, y in tqdm(loader, desc="Evaluating", leave=False):
                X, y = X.to(self.device), y.to(self.device)
                X = X.unsqueeze(1)
                outputs = self.model(X)
                loss = self.criterion(outputs, y)

                total_loss += loss.item() * X.size(0)
                probs = torch.softmax(outputs, dim=1)[:, 1].cpu().numpy()
                preds = torch.argmax(outputs, dim=1).cpu().numpy()

                all_probs.extend(probs)
                all_preds.extend(preds)
                all_labels.extend(y.cpu().numpy())

        avg_loss = total_loss / len(loader.dataset)
        acc = accuracy_score(all_labels, all_preds)
        try:
            auc = roc_auc_score(all_labels, all_probs)
        except ValueError:
            auc = float("nan")
        report = classification_report(all_labels, all_preds, digits=4)
        return avg_loss, acc, auc, report, np.array(all_probs), np.array(all_preds), np.array(all_labels)


<<<<<<< HEAD
def run_nested_cv(dataset, model_class, 
                  batch_size=64, lr=1e-3, epochs=20):
    device = "cuda" if torch.cuda.is_available() else "cpu"
    all_results = []

    for fold, (train_val_dataset, test_dataset) in enumerate(leave_one_preictal_group_out(dataset)):
        print(f"\n===== Outer Fold {fold+1} =====")        
=======
def run_nested_cv(X, y, group_ids, model_builder,
                  n_inner_folds=5, batch_size=64, lr=1e-3, epochs=20):
    """
    model_builder: function that returns a *new model object*
    """

    device = "cuda" if torch.cuda.is_available() else "cpu"
    dataset = CHBMITDataset(X, y, group_ids)
    all_results = []

    sample_sec = 5.0  # each sample = 5 seconds

    for outer_idx in range(dataset.N):
        print(f"\n===== Outer Fold {outer_idx+1}/{dataset.N} =====")
        dataset.set_leave_out(outer_idx)

        # Split into test set
        dataset.set_split("test")
        X_test, y_test = dataset.X, dataset.y

        # Train pool
        X_train, y_train = dataset.X_train, dataset.y_train

        # Inner 5-fold CV
        kf = KFold(n_splits=n_inner_folds, shuffle=True, random_state=42)
>>>>>>> bb84f44a
        test_probs_ensemble = []
        y_test = dataset.y[test_dataset.indices]

<<<<<<< HEAD
        for inner_fold, (train_dataset, val_dataset) in enumerate(leave_one_preictal_group_out(train_val_dataset)):
            print(f"\n  --- Inner Fold {inner_fold+1} ---")
            train_loader = DataLoader(train_dataset, batch_size=batch_size, shuffle=True)
            val_loader = DataLoader(val_dataset, batch_size=batch_size, shuffle=False)
            test_loader = DataLoader(test_dataset, batch_size=batch_size, shuffle=False)
=======
        for inner_idx, (tr_idx, val_idx) in enumerate(kf.split(X_train)):
            print(f"\n  --- Inner Fold {inner_idx+1}/{n_inner_folds} ---")

            # Build datasets
            train_ds = TensorDataset(
                torch.tensor(X_train[tr_idx], dtype=torch.float32),
                torch.tensor(y_train[tr_idx], dtype=torch.long),
            )
            val_ds = TensorDataset(
                torch.tensor(X_train[val_idx], dtype=torch.float32),
                torch.tensor(y_train[val_idx], dtype=torch.long),
            )
            test_ds = TensorDataset(
                torch.tensor(X_test, dtype=torch.float32),
                torch.tensor(y_test, dtype=torch.long),
            )

            train_loader = DataLoader(train_ds, batch_size=batch_size, shuffle=True)
            val_loader = DataLoader(val_ds, batch_size=batch_size, shuffle=False)
            test_loader = DataLoader(test_ds, batch_size=batch_size, shuffle=False)
>>>>>>> bb84f44a

            # Model & trainer
            model = model_builder()
            trainer = Trainer(model, device=device)
            trainer.set_loss_weights(y_train[tr_idx])

            optimizer = optim.Adam(model.parameters(), lr=lr)
            scheduler = optim.lr_scheduler.StepLR(optimizer, step_size=10, gamma=0.5)

            # Training loop
            for epoch in range(1, epochs + 1):
                tr_loss, tr_acc = trainer.train_one_epoch(train_loader, optimizer)
                val_loss, val_acc, val_auc, _, _, _, _ = trainer.evaluate(val_loader)
                scheduler.step()
                print(f"Epoch {epoch:02d} | "
                      f"Train {tr_loss:.4f}/{tr_acc:.4f} | "
                      f"Val {val_loss:.4f}/{val_acc:.4f}/{val_auc:.4f}")

            # Predict test set for ensemble
            _, _, _, _, test_probs, _, _ = trainer.evaluate(test_loader)
            test_probs_ensemble.append(test_probs)

        # Ensemble (mean across inner models)
        final_probs = np.mean(test_probs_ensemble, axis=0)
<<<<<<< HEAD
        outer_auc = roc_auc_score(y_test, final_probs)
        print(f"\n==> Outer Fold {fold+1} AUC={outer_auc:.4f}")
        all_results.append(outer_auc)
=======
        final_preds = (final_probs >= 0.5).astype(int)

        # === Metrics on outer test ===
        auc = roc_auc_score(y_test, final_probs)

        # Classification report
        report = classification_report(y_test, final_preds, digits=4)

        # Sensitivity: at least one preictal detected
        has_preictal = np.any(y_test == 1)
        if has_preictal:
            detected = np.any((y_test == 1) & (final_preds == 1))
            sensitivity = 1 if detected else 0
        else:
            sensitivity = np.nan  # no seizures in test

        # FPR/h
        false_positives = np.sum((y_test == 0) & (final_preds == 1))
        hours = (len(y_test) * sample_sec) / 3600.0
        fpr_per_hour = false_positives / hours if hours > 0 else np.nan

        print(f"\n==> Outer Fold {outer_idx+1} "
              f"AUC={auc:.4f}, Sensitivity={sensitivity}, FPR/h={fpr_per_hour:.4f}")
        print(report)

        all_results.append({
            "auc": auc,
            "sensitivity": sensitivity,
            "fpr_per_hour": fpr_per_hour,
            'report': report
        })

    # Summary
    aucs = [r["auc"] for r in all_results]
    sens = [r["sensitivity"] for r in all_results if not np.isnan(r["sensitivity"])]
    fprs = [r["fpr_per_hour"] for r in all_results]
>>>>>>> bb84f44a

    print("\n==== Final Results ====")
    print("Per-fold:", all_results)
    print(f"Mean AUC={np.mean(aucs):.4f}, "
          f"Mean Sensitivity={np.mean(sens):.4f}, "
          f"Mean FPR/h={np.mean(fprs):.4f}")

    return all_results

def model_builder(model_class, **kwargs):
    """
    Returns a function that builds a fresh model instance.
    This avoids weight leakage across folds.

    Args:
        model_class: torch.nn.Module class (e.g., EEGNet)
        kwargs: parameters to initialize the model

    Returns:
        A callable that builds a new model each time it's called
    """
    def build():
        return model_class(**kwargs)
    return build


if __name__ == "__main__":
    dataset_dir = "data/BIDS_CHB-MIT"
<<<<<<< HEAD
    dataset = CHBMITDataset(dataset_dir, offline_transforms=[])

    # Run nested CV for this subject
    results = run_nested_cv(
        dataset=dataset,
        model_class=MB_dMGC_CWTFFNet,
        batch_size=64,
        lr=1e-3,
        epochs=20,
    )
=======
    subject_dirs = sorted(glob.glob(os.path.join(dataset_dir, "sub-*")))

    all_results = {}

    for subj_path in subject_dirs:
        subj_id = os.path.basename(subj_path)
        print(f"\n############################")
        print(f"#### Processing {subj_id} ####")
        print(f"############################")

        # Collect all sessions for this subject
        ses_paths = glob.glob(os.path.join(subj_path, "ses-*", "eeg", "*.npz"))

        subj_X, subj_y, subj_group_ids = [], [], []
        for ses_path in ses_paths:
            data = np.load(ses_path)
            X, scales = data["X"], data["scales"]
            X = invert_uint16_scaling(X, scales)

            subj_X.append(X)
            subj_y.append(data["y"])
            subj_group_ids.append(data["group_ids"])

        # Concatenate sessions of this subject
        X = np.concatenate(subj_X, axis=0)
        y = np.concatenate(subj_y, axis=0)
        group_ids = np.concatenate(subj_group_ids, axis=0)

        builder = model_builder(
            EEGNet,
            chunk_size=640,
            num_electrodes=18,
            dropout=0.5,
            kernel_1=64,
            kernel_2=16,
            F1=8,
            F2=16,
            D=2,
            num_classes=2,
        )

        # Run nested CV for this subject
        results = run_nested_cv(
            X=X,
            y=y,
            group_ids=group_ids,
            # model_class=MB_dMGC_CWTFFNet,
            model_builder=builder,
            n_inner_folds=5,
            batch_size=64,
            lr=1e-3,
            epochs=20,
        )

        all_results[subj_id] = results
>>>>>>> bb84f44a

    # Final summary
    print("\n\n==== Overall Results Across Subjects ====")
    for subj_id, results in results.items():
        print(f"{subj_id}: mean AUC={np.mean(results):.4f} | per-fold={results}")<|MERGE_RESOLUTION|>--- conflicted
+++ resolved
@@ -5,24 +5,16 @@
 from sklearn.metrics import roc_auc_score, accuracy_score, classification_report
 from sklearn.model_selection import KFold
 from tqdm import tqdm
-<<<<<<< HEAD
-from models.MB_dMGC_CWTFFNet import MB_dMGC_CWTFFNet
-=======
->>>>>>> bb84f44a
+
 import numpy as np
 import warnings
 warnings.filterwarnings("ignore")
 
 from dataset.utils import *
-<<<<<<< HEAD
 from dataset.dataset import CHBMITDataset, leave_one_preictal_group_out
 
-=======
-from dataset.dataset import CHBMITDataset
 from models.EEGNet import EEGNet
-import os
-import glob
->>>>>>> bb84f44a
+
 
 class Trainer:
     def __init__(self, model, device="cuda" if torch.cuda.is_available() else "cpu"):
@@ -91,72 +83,25 @@
         return avg_loss, acc, auc, report, np.array(all_probs), np.array(all_preds), np.array(all_labels)
 
 
-<<<<<<< HEAD
-def run_nested_cv(dataset, model_class, 
+def run_nested_cv(dataset, model_builder, 
                   batch_size=64, lr=1e-3, epochs=20):
+    """
+    model_builder: function that returns a *new model object*
+    """
     device = "cuda" if torch.cuda.is_available() else "cpu"
     all_results = []
 
     for fold, (train_val_dataset, test_dataset) in enumerate(leave_one_preictal_group_out(dataset)):
         print(f"\n===== Outer Fold {fold+1} =====")        
-=======
-def run_nested_cv(X, y, group_ids, model_builder,
-                  n_inner_folds=5, batch_size=64, lr=1e-3, epochs=20):
-    """
-    model_builder: function that returns a *new model object*
-    """
-
-    device = "cuda" if torch.cuda.is_available() else "cpu"
-    dataset = CHBMITDataset(X, y, group_ids)
-    all_results = []
-
-    sample_sec = 5.0  # each sample = 5 seconds
-
-    for outer_idx in range(dataset.N):
-        print(f"\n===== Outer Fold {outer_idx+1}/{dataset.N} =====")
-        dataset.set_leave_out(outer_idx)
-
-        # Split into test set
-        dataset.set_split("test")
-        X_test, y_test = dataset.X, dataset.y
-
-        # Train pool
-        X_train, y_train = dataset.X_train, dataset.y_train
-
-        # Inner 5-fold CV
-        kf = KFold(n_splits=n_inner_folds, shuffle=True, random_state=42)
->>>>>>> bb84f44a
+
         test_probs_ensemble = []
         y_test = dataset.y[test_dataset.indices]
 
-<<<<<<< HEAD
         for inner_fold, (train_dataset, val_dataset) in enumerate(leave_one_preictal_group_out(train_val_dataset)):
             print(f"\n  --- Inner Fold {inner_fold+1} ---")
             train_loader = DataLoader(train_dataset, batch_size=batch_size, shuffle=True)
             val_loader = DataLoader(val_dataset, batch_size=batch_size, shuffle=False)
             test_loader = DataLoader(test_dataset, batch_size=batch_size, shuffle=False)
-=======
-        for inner_idx, (tr_idx, val_idx) in enumerate(kf.split(X_train)):
-            print(f"\n  --- Inner Fold {inner_idx+1}/{n_inner_folds} ---")
-
-            # Build datasets
-            train_ds = TensorDataset(
-                torch.tensor(X_train[tr_idx], dtype=torch.float32),
-                torch.tensor(y_train[tr_idx], dtype=torch.long),
-            )
-            val_ds = TensorDataset(
-                torch.tensor(X_train[val_idx], dtype=torch.float32),
-                torch.tensor(y_train[val_idx], dtype=torch.long),
-            )
-            test_ds = TensorDataset(
-                torch.tensor(X_test, dtype=torch.float32),
-                torch.tensor(y_test, dtype=torch.long),
-            )
-
-            train_loader = DataLoader(train_ds, batch_size=batch_size, shuffle=True)
-            val_loader = DataLoader(val_ds, batch_size=batch_size, shuffle=False)
-            test_loader = DataLoader(test_ds, batch_size=batch_size, shuffle=False)
->>>>>>> bb84f44a
 
             # Model & trainer
             model = model_builder()
@@ -181,11 +126,7 @@
 
         # Ensemble (mean across inner models)
         final_probs = np.mean(test_probs_ensemble, axis=0)
-<<<<<<< HEAD
-        outer_auc = roc_auc_score(y_test, final_probs)
-        print(f"\n==> Outer Fold {fold+1} AUC={outer_auc:.4f}")
-        all_results.append(outer_auc)
-=======
+
         final_preds = (final_probs >= 0.5).astype(int)
 
         # === Metrics on outer test ===
@@ -207,7 +148,7 @@
         hours = (len(y_test) * sample_sec) / 3600.0
         fpr_per_hour = false_positives / hours if hours > 0 else np.nan
 
-        print(f"\n==> Outer Fold {outer_idx+1} "
+        print(f"\n==> Outer Fold {fold+1} "
               f"AUC={auc:.4f}, Sensitivity={sensitivity}, FPR/h={fpr_per_hour:.4f}")
         print(report)
 
@@ -222,7 +163,6 @@
     aucs = [r["auc"] for r in all_results]
     sens = [r["sensitivity"] for r in all_results if not np.isnan(r["sensitivity"])]
     fprs = [r["fpr_per_hour"] for r in all_results]
->>>>>>> bb84f44a
 
     print("\n==== Final Results ====")
     print("Per-fold:", all_results)
@@ -251,74 +191,29 @@
 
 if __name__ == "__main__":
     dataset_dir = "data/BIDS_CHB-MIT"
-<<<<<<< HEAD
     dataset = CHBMITDataset(dataset_dir, offline_transforms=[])
+   
+    builder = model_builder(
+        EEGNet,
+        chunk_size=640,
+        num_electrodes=18,
+        dropout=0.5,
+        kernel_1=64,
+        kernel_2=16,
+        F1=8,
+        F2=16,
+        D=2,
+        num_classes=2,
+    )
 
     # Run nested CV for this subject
     results = run_nested_cv(
         dataset=dataset,
-        model_class=MB_dMGC_CWTFFNet,
+        model_builder=builder,
         batch_size=64,
         lr=1e-3,
         epochs=20,
     )
-=======
-    subject_dirs = sorted(glob.glob(os.path.join(dataset_dir, "sub-*")))
-
-    all_results = {}
-
-    for subj_path in subject_dirs:
-        subj_id = os.path.basename(subj_path)
-        print(f"\n############################")
-        print(f"#### Processing {subj_id} ####")
-        print(f"############################")
-
-        # Collect all sessions for this subject
-        ses_paths = glob.glob(os.path.join(subj_path, "ses-*", "eeg", "*.npz"))
-
-        subj_X, subj_y, subj_group_ids = [], [], []
-        for ses_path in ses_paths:
-            data = np.load(ses_path)
-            X, scales = data["X"], data["scales"]
-            X = invert_uint16_scaling(X, scales)
-
-            subj_X.append(X)
-            subj_y.append(data["y"])
-            subj_group_ids.append(data["group_ids"])
-
-        # Concatenate sessions of this subject
-        X = np.concatenate(subj_X, axis=0)
-        y = np.concatenate(subj_y, axis=0)
-        group_ids = np.concatenate(subj_group_ids, axis=0)
-
-        builder = model_builder(
-            EEGNet,
-            chunk_size=640,
-            num_electrodes=18,
-            dropout=0.5,
-            kernel_1=64,
-            kernel_2=16,
-            F1=8,
-            F2=16,
-            D=2,
-            num_classes=2,
-        )
-
-        # Run nested CV for this subject
-        results = run_nested_cv(
-            X=X,
-            y=y,
-            group_ids=group_ids,
-            # model_class=MB_dMGC_CWTFFNet,
-            model_builder=builder,
-            n_inner_folds=5,
-            batch_size=64,
-            lr=1e-3,
-            epochs=20,
-        )
-
-        all_results[subj_id] = results
->>>>>>> bb84f44a
 
     # Final summary
     print("\n\n==== Overall Results Across Subjects ====")
